# Canvas Server

Server component for the Canvas project

## ! Refactor in progress

<<<<<<< HEAD
**! Usually the main branch should have a working codebase**
**! Use the dev branch to get a preview of what's planned**  
**! Update: merged (non-working)dev to main(with a userbase of 2 this is OK)**

`Universe -> |||| (bitmaps) -> embeddings -> Contexts -> LLM agents -> User`
=======
**! use the main branch for ..actually running the server**  
**! use the dev branch to get a preview of whats planned**  

`Universe -> |||| (bitmaps) -> Contexts -> User`
>>>>>>> 3c38f891

## Installation

### Linux

```bash
$ git clone https://github.com/canvas-ai/canvas-server /path/to/canvas-server
$ cd /path/to/canvas-server/src
$ npm install # or yarn install
$ npm start # or npm run pm2:start
```

To automatically start canvas-server as a system (or user) service, please consult https://pm2.keymetrics.io/docs/usage/startup/

### Windows

```cmd
> git clone https://github.com/canvas-ai/canvas-server /path/to/canvas-server
> cd /path/to/canvas-server/src
> npm install
> npm start
```

### Docker

```bash
$ git clone https://github.com/canvas-ai/canvas-server /path/to/canvas-server
$ cd /path/to/canvas-server
$ docker-compose up --build
# or, to ensure you are running the latest and greatest
# $ docker-compose build --no-cache
# $ docker-compose up --force-recreate
# Cleanup
$ docker-compose down --rmi all

```

Supported ENV vars with their defaults

```bash
CANVAS_SERVER_CONFIG: ${CANVAS_SERVER_CONFIG:-./config}
CANVAS_SERVER_DATA: ${CANVAS_SERVER_DATA:-./data}
CANVAS_SERVER_VAR: ${CANVAS_SERVER_VAR:-./var}
<<<<<<< HEAD
=======
CANVAS_SERVER_EXT: ${CANVAS_SERVER_EXT:-./extensions}
>>>>>>> 3c38f891
CANVAS_USER_HOME: ${CANVAS_USER_HOME:-./user}
CANVAS_USER_CONFIG: ${CANVAS_USER_CONFIG:-./user/config}
CANVAS_USER_DATA: ${CANVAS_USER_DATA:-./user/data}
CANVAS_USER_CACHE: ${CANVAS_USER_CACHE:-./user/cache}
<<<<<<< HEAD
=======
CANVAS_USER_INDEX: ${CANVAS_USER_INDEX:-./user/index}
CANVAS_USER_DB: ${CANVAS_USER_DB:-./user/db}
>>>>>>> 3c38f891
CANVAS_USER_WORKSPACES: ${CANVAS_USER_WORKSPACES:-./user/workspaces}
```

## Configuration

<<<<<<< HEAD
- Rename example-*.json to *.json and amend as needed
- Settings in CANVAS_USER_CONFIG/server/ override settings in CANVAS_SERVER_CONFIG
- To enable a seamless roaming/portable experience, make sure everything non-default is configured in your `CANVAS_USER_CONFIG` directory (defaults to **./user/config** in portable mode, **~/.canvas/config** || **Canvas/Config** otherwise)
- Modules (should) have some sensible defaults..

```bash
# To disable "portable" mode, create /path/to/canvas-server/user/.ignore
# or set the CANVAS_USER_CONFIG env variable (you can use .env in the projects src directory)
=======
All settings stored in ./config are meant as server-defaults  
To enable a seamless roaming/portable experience, make sure everything non-default is configured in your `CANVAS_USER_CONFIG` directory (defaults to **./user/config** in portable mode, **~/.canvas/config** || **Canvas/Config** otherwise)  
Modules (should) have some sensible defaults..

```bash
# To disable "portable" mode, create /path/to/canvas-server/user/.ignore
# or set CANVAS_USER_CONFIG
>>>>>>> 3c38f891

# Edit canvas-server configuration before starting the server
$ cd /path/to/canvas-server/config  # Or ~/.canvas/config/server
$ cp example-roles.json roles.json 
$ cp example-transports.json transports.json
# Or /path/to/canvas-server/config/example-*.json  ~/.canvas/config/server/*.json
```

## Update Canvas Server

```bash
$ cd /path/to/canvas-server
# Stop the canvas server
$ npm run stop # or npm run pm2:stop
$ rm -rf ./node_modules # Ensure we have a clean slate
# Fetch the latest version of canvas-server from Github
$ git pull origin main # or dev if you are feeling adventurous
$ npm install
$ npm start # or npm run pm2:start
```

## References

### DB / Index

- https://www.npmjs.com/package/lmdb
- https://www.npmjs.com/package/roaring
- 

### Storage

- https://www.npmjs.com/package/cacache

### Roles

- https://www.npmjs.com/package/dockerode

### LLM Integration

- https://www.npmjs.com/package/llamaindex
- https://github.com/continuedev/continue

### Service discovery

- https://avahi.org/
- https://www.npmjs.com/package/mdns<|MERGE_RESOLUTION|>--- conflicted
+++ resolved
@@ -4,18 +4,11 @@
 
 ## ! Refactor in progress
 
-<<<<<<< HEAD
 **! Usually the main branch should have a working codebase**
 **! Use the dev branch to get a preview of what's planned**  
 **! Update: merged (non-working)dev to main(with a userbase of 2 this is OK)**
 
 `Universe -> |||| (bitmaps) -> embeddings -> Contexts -> LLM agents -> User`
-=======
-**! use the main branch for ..actually running the server**  
-**! use the dev branch to get a preview of whats planned**  
-
-`Universe -> |||| (bitmaps) -> Contexts -> User`
->>>>>>> 3c38f891
 
 ## Installation
 
@@ -59,25 +52,15 @@
 CANVAS_SERVER_CONFIG: ${CANVAS_SERVER_CONFIG:-./config}
 CANVAS_SERVER_DATA: ${CANVAS_SERVER_DATA:-./data}
 CANVAS_SERVER_VAR: ${CANVAS_SERVER_VAR:-./var}
-<<<<<<< HEAD
-=======
-CANVAS_SERVER_EXT: ${CANVAS_SERVER_EXT:-./extensions}
->>>>>>> 3c38f891
 CANVAS_USER_HOME: ${CANVAS_USER_HOME:-./user}
 CANVAS_USER_CONFIG: ${CANVAS_USER_CONFIG:-./user/config}
 CANVAS_USER_DATA: ${CANVAS_USER_DATA:-./user/data}
 CANVAS_USER_CACHE: ${CANVAS_USER_CACHE:-./user/cache}
-<<<<<<< HEAD
-=======
-CANVAS_USER_INDEX: ${CANVAS_USER_INDEX:-./user/index}
-CANVAS_USER_DB: ${CANVAS_USER_DB:-./user/db}
->>>>>>> 3c38f891
 CANVAS_USER_WORKSPACES: ${CANVAS_USER_WORKSPACES:-./user/workspaces}
 ```
 
 ## Configuration
 
-<<<<<<< HEAD
 - Rename example-*.json to *.json and amend as needed
 - Settings in CANVAS_USER_CONFIG/server/ override settings in CANVAS_SERVER_CONFIG
 - To enable a seamless roaming/portable experience, make sure everything non-default is configured in your `CANVAS_USER_CONFIG` directory (defaults to **./user/config** in portable mode, **~/.canvas/config** || **Canvas/Config** otherwise)
@@ -86,16 +69,6 @@
 ```bash
 # To disable "portable" mode, create /path/to/canvas-server/user/.ignore
 # or set the CANVAS_USER_CONFIG env variable (you can use .env in the projects src directory)
-=======
-All settings stored in ./config are meant as server-defaults  
-To enable a seamless roaming/portable experience, make sure everything non-default is configured in your `CANVAS_USER_CONFIG` directory (defaults to **./user/config** in portable mode, **~/.canvas/config** || **Canvas/Config** otherwise)  
-Modules (should) have some sensible defaults..
-
-```bash
-# To disable "portable" mode, create /path/to/canvas-server/user/.ignore
-# or set CANVAS_USER_CONFIG
->>>>>>> 3c38f891
-
 # Edit canvas-server configuration before starting the server
 $ cd /path/to/canvas-server/config  # Or ~/.canvas/config/server
 $ cp example-roles.json roles.json 
